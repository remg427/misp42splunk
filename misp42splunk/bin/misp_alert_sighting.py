--- conflicted
+++ resolved
@@ -180,11 +180,7 @@
             if 'uuid' in row:
                 value = row['uuid']
                 if value != "":
-<<<<<<< HEAD
                     value = value.splitlines()[0] #keep only first uuid in mv field (see #74)
-=======
-                    value = value.splitlines()[0]
->>>>>>> cc2950bf
                     sightings[value] = timestamp
 
     # set proper headers
