--- conflicted
+++ resolved
@@ -131,11 +131,5 @@
   warning_list=<bool> to_ids=<bool> geteventtag=<bool> keep_related=<bool>
 description = mispcollect searches in MISP instance \
   Define your MISP instances as inputs. !!! limit is set by default to 1000. !!!\
-<<<<<<< HEAD
   You can filter on "category" or "type" of attributes, on attributes having the "to_ids" flag\
-  or specific "tags" or on contrary not having tags ("not_tags").
-=======
-  You can filter on 'category' or 'type' of attributes, on attributes having the 'to_ids' flag\
-  or specific 'tags' or on contrary not having tags ('not_tags').
-  
->>>>>>> d368b9cf
+  or specific "tags" or on contrary not having tags ("not_tags").